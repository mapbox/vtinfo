{
<<<<<<< HEAD
  "name": "vtinfo",
  "version": "0.0.2-dev1",
=======
  "name": "@mapbox/vtinfo",
  "version": "0.0.1",
>>>>>>> 7af0e24d
  "description": "Get general information and stats about a particular vector tile buffer.",
  "main": "./lib/index.js",
  "scripts": {
    "test": "tape test/*.test.js",
    "preinstall": "npm install node-pre-gyp",
    "install": "node-pre-gyp install --fallback-to-build",
    "docs": "documentation build src/*.cpp --polyglot -f md -o API.md"
  },
  "homepage": "https://github.com/mapbox/vtinfo",
  "repository": {
    "type": "git",
    "url": "git://github.com/mapbox/vtinfo.git"
  },
  "author": "Mapbox",
  "license": "ISC",
  "dependencies": {
    "nan": "^2.3.5",
    "node-pre-gyp": "^0.6.28",
    "protozero": "^1.3.0"
  },
  "devDependencies": {
    "documentation": "^4.0.0-beta5",
    "tape": "^4.5.1"
  },
  "binary": {
    "module_name": "vtinfo",
    "module_path": "./lib/binding/",
    "host": "https://mapbox-node-binary.s3.amazonaws.com",
    "remote_path": "./{name}/v{version}/{configuration}/",
    "package_name": "{node_abi}-{platform}-{arch}.tar.gz"
  },
  "bin": {
    "vtinfo": "./bin/vtinfo.js"
  }
}<|MERGE_RESOLUTION|>--- conflicted
+++ resolved
@@ -1,11 +1,6 @@
 {
-<<<<<<< HEAD
-  "name": "vtinfo",
+  "name": "@mapbox/vtinfo",
   "version": "0.0.2-dev1",
-=======
-  "name": "@mapbox/vtinfo",
-  "version": "0.0.1",
->>>>>>> 7af0e24d
   "description": "Get general information and stats about a particular vector tile buffer.",
   "main": "./lib/index.js",
   "scripts": {
